[package]
name = "linfa"
version = "0.1.1"
authors = ["Luca Palmieri <rust@lpalmieri.com>"]
description = "A Machine Learning framework for Rust"
edition = "2018"
license = "MIT/Apache-2.0"

repository = "https://github.com/LukeMathWalker/linfa"
readme = "README.md"

keywords = ["machine-learning", "linfa", "ai", "ml"]
categories = ["algorithms", "mathematics", "science"]

[dependencies]
ndarray = { version = "0.13" , features = ["rayon", "serde", "approx"]}
linfa-clustering = { path = "linfa-clustering", version = "0.1" }
linfa-trees = { path = "linfa-trees", version = "0.1" }
linfa-reduction = { path = "linfa-reduction", version = "0.1" }
<<<<<<< HEAD
num-traits = "0.1.32"

[dev-dependencies]
rand = "0.7"
=======
linfa-linear = { path = "linfa-linear", version = "0.1" }
linfa-logistic = { path = "linfa-logistic", version = "0.1" }

[dev-dependencies]
ndarray = { version = "0.13", features = ["rayon", "serde", "approx"]}
>>>>>>> ac7b1506
ndarray-rand = "0.11"
rand_isaac = "0.2.0"
ndarray-npy = { version = "0.5", default-features = false }

[workspace]
members = [
    "linfa-clustering",
    "linfa-reduction",
    "linfa-linear",
    "linfa-logistic",
    "linfa-trees"
]

[profile.release]
opt-level = 3<|MERGE_RESOLUTION|>--- conflicted
+++ resolved
@@ -13,22 +13,17 @@
 categories = ["algorithms", "mathematics", "science"]
 
 [dependencies]
+rand = "0.7"
 ndarray = { version = "0.13" , features = ["rayon", "serde", "approx"]}
+num-traits = "0.1.32"
+
 linfa-clustering = { path = "linfa-clustering", version = "0.1" }
 linfa-trees = { path = "linfa-trees", version = "0.1" }
 linfa-reduction = { path = "linfa-reduction", version = "0.1" }
-<<<<<<< HEAD
-num-traits = "0.1.32"
-
-[dev-dependencies]
-rand = "0.7"
-=======
 linfa-linear = { path = "linfa-linear", version = "0.1" }
 linfa-logistic = { path = "linfa-logistic", version = "0.1" }
 
 [dev-dependencies]
-ndarray = { version = "0.13", features = ["rayon", "serde", "approx"]}
->>>>>>> ac7b1506
 ndarray-rand = "0.11"
 rand_isaac = "0.2.0"
 ndarray-npy = { version = "0.5", default-features = false }
