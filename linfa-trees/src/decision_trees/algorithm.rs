--- conflicted
+++ resolved
@@ -4,27 +4,19 @@
 use std::hash::{Hash, Hasher};
 use std::marker::PhantomData;
 
-<<<<<<< HEAD
-use crate::decision_trees::hyperparameters::{DecisionTreeParams, SplitQuality};
-=======
 use ndarray::{ArrayBase, Axis, Data, Ix1, Ix2};
 
 use super::hyperparameters::{DecisionTreeParams, SplitQuality};
 use super::NodeIter;
 use super::Tikz;
->>>>>>> a09e0f9a
 use linfa::{
     dataset::{Labels, Records},
     traits::*,
     Dataset, Float, Label,
 };
-<<<<<<< HEAD
-use ndarray::{ArrayBase, Axis, Data, Ix1, Ix2};
-=======
 
 #[cfg(feature = "serde")]
 use serde_crate::{Deserialize, Serialize};
->>>>>>> a09e0f9a
 
 /// RowMask tracks observations
 ///
@@ -75,14 +67,11 @@
     }
 }
 
-<<<<<<< HEAD
-=======
 #[cfg_attr(
     feature = "serde",
     derive(Serialize, Deserialize),
     serde(crate = "serde_crate")
 )]
->>>>>>> a09e0f9a
 #[derive(Debug, Clone)]
 /// A node in the decision tree
 pub struct TreeNode<F, L> {
@@ -93,10 +82,7 @@
     right_child: Option<Box<TreeNode<F, L>>>,
     leaf_node: bool,
     prediction: L,
-<<<<<<< HEAD
-=======
     depth: usize,
->>>>>>> a09e0f9a
 }
 
 impl<F: Float, L: Label> Hash for TreeNode<F, L> {
@@ -108,34 +94,6 @@
         data.hash(state);
     }
 }
-
-impl<F, L> Eq for TreeNode<F, L> {}
-<<<<<<< HEAD
-
-impl<F, L> PartialEq for TreeNode<F, L> {
-    fn eq(&self, other: &Self) -> bool {
-        self.feature_idx == other.feature_idx
-    }
-}
-
-impl<F: Float, L: Label + std::fmt::Debug> TreeNode<F, L> {
-    fn empty_leaf(prediction: L) -> Self {
-        TreeNode {
-            feature_idx: 0,
-            split_value: F::zero(),
-            impurity_decrease: F::zero(),
-            left_child: None,
-            right_child: None,
-            leaf_node: true,
-            prediction,
-        }
-    }
-
-    pub fn is_leaf(&self) -> bool {
-        self.leaf_node
-    }
-
-=======
 
 impl<F, L> PartialEq for TreeNode<F, L> {
     fn eq(&self, other: &Self) -> bool {
@@ -183,7 +141,6 @@
         (self.feature_idx, self.split_value, self.impurity_decrease)
     }
 
->>>>>>> a09e0f9a
     fn fit<D: Data<Elem = F>, T: Labels<Elem = L>>(
         data: &Dataset<ArrayBase<D, Ix2>, T>,
         mask: &RowMask,
@@ -200,17 +157,10 @@
         if (mask.nsamples as f32) < hyperparameters.min_weight_split
             || hyperparameters
                 .max_depth
-<<<<<<< HEAD
                 .map(|max_depth| depth > max_depth)
                 .unwrap_or(false)
         {
-            return Self::empty_leaf(prediction);
-=======
-                .map(|max_depth| depth >= max_depth)
-                .unwrap_or(false)
-        {
             return Self::empty_leaf(prediction, depth);
->>>>>>> a09e0f9a
         }
 
         // Find best split for current level
@@ -220,7 +170,6 @@
         for (feature_idx, sorted_index) in sorted_indices.iter().enumerate() {
             let mut left_class_freq = parent_class_freq.clone();
             let mut right_class_freq = HashMap::new();
-<<<<<<< HEAD
 
             // We keep a running total of the aggregate weight in the left split
             // to avoid having to sum over the hash map
@@ -228,15 +177,6 @@
             let mut weight_on_left_side = total_weight;
             let mut weight_on_right_side = 0.0;
 
-=======
-
-            // We keep a running total of the aggregate weight in the left split
-            // to avoid having to sum over the hash map
-            let total_weight = parent_class_freq.values().sum::<f32>();
-            let mut weight_on_left_side = total_weight;
-            let mut weight_on_right_side = 0.0;
-
->>>>>>> a09e0f9a
             // Iterate over sorted values
             for i in 0..mask.mask.len() - 1 {
                 let (presorted_index, mut split_value) = sorted_index.sorted_values[i];
@@ -247,7 +187,6 @@
 
                 let sample_class = data.target(presorted_index);
                 let sample_weight = data.weight_for(presorted_index);
-<<<<<<< HEAD
 
                 // Decrement the weight on the class for this sample on the left
                 // side by the weight of this sample
@@ -266,26 +205,6 @@
                     continue;
                 }
 
-=======
-
-                // Decrement the weight on the class for this sample on the left
-                // side by the weight of this sample
-                *left_class_freq.get_mut(sample_class).unwrap() -= sample_weight;
-                weight_on_left_side -= sample_weight;
-
-                // Increment the weight on the class for this sample on the
-                // right side by the weight of this sample
-                *right_class_freq.entry(sample_class).or_insert(0.0) += sample_weight;
-                weight_on_right_side += sample_weight;
-
-                // Continue if the next values is equal
-                if (sorted_index.sorted_values[i].1 - sorted_index.sorted_values[i + 1].1).abs()
-                    < F::from(1e-5).unwrap()
-                {
-                    continue;
-                }
-
->>>>>>> a09e0f9a
                 // If the split would result in too few samples in a leaf
                 // then skip computing the quality
                 if weight_on_left_side < hyperparameters.min_weight_leaf
@@ -339,11 +258,7 @@
         };
 
         if impurity_decrease < hyperparameters.min_impurity_decrease {
-<<<<<<< HEAD
-            return Self::empty_leaf(prediction);
-=======
             return Self::empty_leaf(prediction, depth);
->>>>>>> a09e0f9a
         }
 
         let (best_feature_idx, best_split_value, _) = best.unwrap();
@@ -433,19 +348,15 @@
 }
 
 /// A fitted decision tree model.
-<<<<<<< HEAD
-=======
 #[cfg_attr(
     feature = "serde",
     derive(Serialize, Deserialize),
     serde(crate = "serde_crate")
 )]
->>>>>>> a09e0f9a
 #[derive(Debug)]
 pub struct DecisionTree<F: Float, L: Label> {
     root_node: TreeNode<F, L>,
     num_features: usize,
-<<<<<<< HEAD
 }
 
 impl<F: Float, L: Label, D: Data<Elem = F>> Predict<ArrayBase<D, Ix2>, Vec<L>>
@@ -460,22 +371,6 @@
     }
 }
 
-=======
-}
-
-impl<F: Float, L: Label, D: Data<Elem = F>> Predict<ArrayBase<D, Ix2>, Vec<L>>
-    for DecisionTree<F, L>
-{
-    /// Make predictions for each row of a matrix of features `x`.
-    fn predict(&self, x: ArrayBase<D, Ix2>) -> Vec<L> {
-        x.genrows()
-            .into_iter()
-            .map(|row| make_prediction(&row, &self.root_node))
-            .collect()
-    }
-}
-
->>>>>>> a09e0f9a
 impl<F: Float, L: Label, D: Data<Elem = F>> Predict<&ArrayBase<D, Ix2>, Vec<L>>
     for DecisionTree<F, L>
 {
@@ -492,23 +387,16 @@
     /// Fit a decision tree using `hyperparamters` on the dataset consisting of
     /// a matrix of features `x` and an array of labels `y`.
     fn fit(&self, dataset: &Dataset<ArrayBase<D, Ix2>, T>) -> Self::Object {
-<<<<<<< HEAD
-=======
         self.validate().unwrap();
 
->>>>>>> a09e0f9a
         let x = dataset.records();
         let all_idxs = RowMask::all(x.nrows());
         let sorted_indices: Vec<_> = (0..(x.ncols()))
             .map(|feature_idx| SortedIndex::of_array_column(&x, feature_idx))
             .collect();
 
-<<<<<<< HEAD
-        let root_node = TreeNode::fit(&dataset, &all_idxs, &self, &sorted_indices, 0);
-=======
         let mut root_node = TreeNode::fit(&dataset, &all_idxs, &self, &sorted_indices, 0);
         root_node.prune();
->>>>>>> a09e0f9a
 
         DecisionTree {
             root_node,
@@ -537,47 +425,6 @@
         }
     }
 
-<<<<<<< HEAD
-    /// Return features_idx of this tree (BFT)
-    ///
-    pub fn features(&self) -> Vec<usize> {
-        // features visited and counted
-        let mut visited: HashSet<TreeNode<F, L>> = HashSet::new();
-        // queue of nodes yet to explore
-        let mut queue = vec![&self.root_node];
-        // vector of feature indexes to return
-        let mut fitted_features: Vec<usize> = vec![];
-
-        while let Some(node) = queue.pop() {
-            // count only internal nodes (where features are)
-            if !node.leaf_node {
-                // add feature index to list of used features
-                fitted_features.push(node.feature_idx);
-            }
-
-            // get children and enque them
-            let lc = match &node.left_child {
-                Some(child) => Some(child),
-                _ => None,
-            };
-            let rc = match &node.right_child {
-                Some(child) => Some(child),
-                _ => None,
-            };
-            let children = vec![lc, rc];
-            for child in children {
-                // extract TreeNode if any
-                if let Some(node) = child {
-                    if !visited.contains(&node) {
-                        visited.insert(*node.clone());
-                        queue.push(&node);
-                    }
-                }
-            }
-        }
-
-        fitted_features
-=======
     /// Create a node iterator
     pub fn iter_nodes<'a>(&'a self) -> NodeIter<'a, F, L> {
         // queue of nodes yet to explore
@@ -599,7 +446,6 @@
         }
 
         fitted_features.into_iter().collect::<Vec<_>>()
->>>>>>> a09e0f9a
     }
 
     /// Return the mean impurity decrease for each feature
@@ -607,33 +453,11 @@
         // total impurity decrease for each feature
         let mut impurity_decrease = vec![F::zero(); self.num_features];
         let mut num_nodes = vec![0; self.num_features];
-<<<<<<< HEAD
-        // queue of nodes yet to explore
-        let mut queue = vec![&self.root_node];
-        // total impurity decrease
-
-        while let Some(node) = queue.pop() {
-            // count only internal nodes (where features are)
-            if !node.leaf_node {
-                // add feature impurity decrease to list
-                impurity_decrease[node.feature_idx] += node.impurity_decrease;
-                num_nodes[node.feature_idx] += 1;
-            }
-
-            if let Some(child) = &node.left_child {
-                queue.push(child);
-            }
-
-            if let Some(child) = &node.right_child {
-                queue.push(child);
-            }
-=======
 
         for node in self.iter_nodes().filter(|node| !node.leaf_node) {
             // add feature impurity decrease to list
             impurity_decrease[node.feature_idx] += node.impurity_decrease;
             num_nodes[node.feature_idx] += 1;
->>>>>>> a09e0f9a
         }
 
         impurity_decrease
@@ -658,62 +482,6 @@
             .into_iter()
             .map(|x| x / sum)
             .collect()
-<<<<<<< HEAD
-    }
-
-    /// Return the feature importance, i.e. the relative impurity decrease, for each feature
-    pub fn feature_importance(&self) -> Vec<F> {
-        self.relative_impurity_decrease()
-    }
-
-    /// Return root node of the tree
-    pub fn root_node(&self) -> &TreeNode<F, L> {
-        &self.root_node
-    }
-
-    /// Return max depth of the tree
-    pub fn max_depth(&self) -> usize {
-        // queue of nodes yet to explore
-        let mut queue = vec![(0usize, &self.root_node)];
-        // max depth, i.e. maximal distance from root to leaf in the current tree
-        let mut max_depth = 0;
-
-        while let Some((current_depth, node)) = queue.pop() {
-            max_depth = usize::max(max_depth, current_depth);
-
-            if let Some(child) = &node.left_child {
-                queue.push((current_depth + 1, &child));
-            }
-
-            if let Some(child) = &node.right_child {
-                queue.push((current_depth + 1, &child));
-            }
-        }
-
-        max_depth
-    }
-
-    pub fn num_leaves(&self) -> usize {
-        // queue of nodes yet to explore
-        let mut queue = vec![(0usize, &self.root_node)];
-        let mut num_leaves = 0;
-
-        while let Some((current_depth, node)) = queue.pop() {
-            if node.is_leaf() {
-                num_leaves += 1;
-            }
-
-            if let Some(child) = &node.left_child {
-                queue.push((current_depth + 1, &child));
-            }
-
-            if let Some(child) = &node.right_child {
-                queue.push((current_depth + 1, &child));
-            }
-        }
-
-        num_leaves
-=======
     }
 
     /// Return the feature importance, i.e. the relative impurity decrease, for each feature
@@ -740,7 +508,6 @@
     /// Export to tikz
     pub fn export_to_tikz<'a>(&'a self) -> Tikz<'a, F, L> {
         Tikz::new(&self)
->>>>>>> a09e0f9a
     }
 }
 
@@ -815,15 +582,8 @@
     use approx::assert_abs_diff_eq;
     use linfa::metrics::ToConfusionMatrix;
     use ndarray::{array, s, stack, Array, Array1, Array2, Axis};
-<<<<<<< HEAD
-
-    use ndarray_rand::rand_distr::Uniform;
-    use ndarray_rand::RandomExt;
-=======
+    use ndarray_rand::{rand::SeedableRng, rand_distr::Uniform, RandomExt};
     use rand_isaac::Isaac64Rng;
-
-    use ndarray_rand::{rand::SeedableRng, rand_distr::Uniform, RandomExt};
->>>>>>> a09e0f9a
 
     #[test]
     fn prediction_for_rows_example() {
@@ -879,25 +639,16 @@
         );
 
         let targets = (0..50).map(|x| x < 25).collect::<Vec<_>>();
-<<<<<<< HEAD
-
-=======
->>>>>>> a09e0f9a
         let dataset = Dataset::new(data, targets);
 
         let model = DecisionTree::params().max_depth(Some(2)).fit(&dataset);
 
-<<<<<<< HEAD
-=======
         // we should only use feature index 8 here
->>>>>>> a09e0f9a
         assert_eq!(&model.features(), &[8]);
         assert_eq!(
             &model.feature_importance(),
             &[0.0, 0.0, 0.0, 0.0, 0.0, 0.0, 0.0, 0.0, 1.0, 0.0]
         );
-<<<<<<< HEAD
-=======
 
         // check for perfect accuracy
         let cm = model.predict(dataset.records()).confusion_matrix(&dataset);
@@ -924,19 +675,14 @@
                 .fit(&dataset);
             assert_eq!(model.max_depth(), max_depth);
         }
->>>>>>> a09e0f9a
     }
 
     #[test]
     /// Small perfectly separable dataset test
     ///
-    /// This dataset of three elements is perfectly using the second feature.
+    /// This dataset of three elements is perfectly separable using the second feature.
     fn perfectly_separable_small() {
-<<<<<<< HEAD
-        let data = array![[1., 2., 3.], [1., 2., 3.5], [1., 3., 4.]];
-=======
         let data = array![[1., 2., 3.], [1., 2., 4.], [1., 3., 3.5]];
->>>>>>> a09e0f9a
         let targets = array![0, 0, 1];
 
         let dataset = Dataset::new(data.clone(), targets);
@@ -946,11 +692,7 @@
     }
 
     #[test]
-<<<<<<< HEAD
-    /// Small toy dataset from sklearn
-=======
     /// Small toy dataset from scikit-sklearn
->>>>>>> a09e0f9a
     fn toy_dataset() {
         let data = array![
             [0.0, 0.0, 4.0, 0.0, 0.0, 0.0, 1.0, -14.0, 0.0, -4.0, 0.0, 0.0, 0.0, 0.0,],
@@ -980,15 +722,9 @@
 
         let targets = array![1, 1, 0, 0, 0, 0, 1, 1, 1, 1, 1, 1, 0, 0, 0, 1, 0, 0, 1, 0, 0, 0, 0];
 
-<<<<<<< HEAD
-        let dataset = Dataset::new(data.clone(), targets);
-        let model = DecisionTree::params().fit(&dataset);
-        let prediction = model.predict(data);
-=======
         let dataset = Dataset::new(data, targets);
         let model = DecisionTree::params().fit(&dataset);
         let prediction = model.predict(dataset.records());
->>>>>>> a09e0f9a
 
         let cm = prediction.confusion_matrix(&dataset);
         assert!(cm.accuracy() > 0.95);
@@ -1032,8 +768,6 @@
         let cm = prediction.confusion_matrix(&dataset);
         assert!(cm.accuracy() > 0.99);
     }
-<<<<<<< HEAD
-=======
 
     #[test]
     #[should_panic]
@@ -1044,5 +778,4 @@
             .validate()
             .unwrap();
     }
->>>>>>> a09e0f9a
 }