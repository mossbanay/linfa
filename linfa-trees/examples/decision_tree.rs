<<<<<<< HEAD
use ndarray::{array, stack, Array, Array1, Array2, Axis};
=======
use std::error::Error;
use std::fs::File;
use std::io::Write;

use csv::ReaderBuilder;
use flate2::read::GzDecoder;
use ndarray_csv::Array2Reader;

use ndarray::{s, Array2};
>>>>>>> a09e0f9a
use ndarray_rand::rand::SeedableRng;
use ndarray_rand::rand_distr::StandardNormal;
use ndarray_rand::RandomExt;
use rand_isaac::Isaac64Rng;
<<<<<<< HEAD

use linfa::prelude::*;
use linfa_trees::{DecisionTree, SplitQuality};

fn generate_blobs(means: &[(f64, f64)], samples: usize, mut rng: &mut Isaac64Rng) -> Array2<f64> {
    let out = means
        .into_iter()
        .map(|mean| {
            Array::random_using((samples, 2), StandardNormal, &mut rng) + array![mean.0, mean.1]
        })
        .collect::<Vec<_>>();
    let out2 = out.iter().map(|x| x.view()).collect::<Vec<_>>();

    stack(Axis(0), &out2).unwrap()
}
=======
>>>>>>> a09e0f9a

use linfa::prelude::*;
use linfa_trees::{DecisionTree, SplitQuality};

<<<<<<< HEAD
    // For each our expected centroids, generate `n` data points around it (a "blob")
    let n_classes: usize = 4;
    let n = 300;
=======
/// Extract a gziped CSV file and return as dataset
fn read_array(path: &str) -> std::result::Result<Array2<f64>, Box<dyn Error>> {
    // unzip file
    let file = GzDecoder::new(File::open(path)?);
    // create a CSV reader with headers and `;` as delimiter
    let mut reader = ReaderBuilder::new()
        .has_headers(true)
        .delimiter(b',')
        .from_reader(file);
>>>>>>> a09e0f9a

    // extract ndarray
    let array = reader.deserialize_array2_dynamic()?;
    Ok(array)
}

<<<<<<< HEAD
    let train_x = generate_blobs(&[(0., 0.), (1., 4.), (-5., 0.), (4., 4.)], n, &mut rng);
    let train_y = (0..n_classes)
        .map(|x| std::iter::repeat(x).take(n).collect::<Vec<_>>())
        .flatten()
        .collect::<Array1<_>>();

    let dataset = Dataset::new(train_x, train_y).shuffle(&mut rng);
    let (train, test) = dataset.split_with_ratio(0.9);

    println!("Training model with Gini criterion ...");
    let gini_model = DecisionTree::params(n_classes)
        .split_quality(SplitQuality::Gini)
        .max_depth(Some(100))
        .min_weight_split(10.0)
        .min_weight_leaf(10.0)
=======
fn main() {
    // Read in the iris-flower dataset from dataset path
    // The `.csv` data is two dimensional: Axis(0) denotes y-axis (rows), Axis(1) denotes x-axis (columns)
    let dataset = read_array("../datasets/iris.csv.gz").unwrap();
    let (data, targets) = (
        dataset.slice(s![.., 0..4]).to_owned(),
        dataset.column(4).to_owned(),
    );

    let dataset = Dataset::new(data.to_owned(), targets.to_owned());
    let dataset = dataset.map_targets(|x| *x as usize);

    let mut rng = Isaac64Rng::seed_from_u64(42);
    let dataset = dataset.shuffle(&mut rng);

    let (train, test) = dataset.split_with_ratio(0.8);

    println!("Training model with Gini criterion ...");
    let gini_model = DecisionTree::params()
        .split_quality(SplitQuality::Gini)
        .max_depth(Some(100))
        .min_weight_split(1.0)
        .min_weight_leaf(1.0)
>>>>>>> a09e0f9a
        .fit(&train);

    let gini_pred_y = gini_model.predict(test.records().view());
    let cm = gini_pred_y.confusion_matrix(&test);

    println!("{:?}", cm);

    println!(
        "Test accuracy with Gini criterion: {:.2}%",
        100.0 * cm.accuracy()
    );

    println!("Training model with entropy criterion ...");
<<<<<<< HEAD
    let entropy_model = DecisionTree::params(n_classes)
=======
    let entropy_model = DecisionTree::params()
>>>>>>> a09e0f9a
        .split_quality(SplitQuality::Entropy)
        .max_depth(Some(100))
        .min_weight_split(10.0)
        .min_weight_leaf(10.0)
        .fit(&train);

    let entropy_pred_y = gini_model.predict(test.records().view());
    let cm = entropy_pred_y.confusion_matrix(&test);

    println!("{:?}", cm);

    println!(
        "Test accuracy with Entropy criterion: {:.2}%",
        100.0 * cm.accuracy()
    );

    let feats = entropy_model.features();
    println!("Features trained in this tree {:?}", feats);
<<<<<<< HEAD
=======

    let mut tikz = File::create("decision_tree_example.tex").unwrap();
    tikz.write(gini_model.export_to_tikz().to_string().as_bytes())
        .unwrap();
    println!(" => generate tree description with `latex decision_tree_example.tex`!");
>>>>>>> a09e0f9a
}<|MERGE_RESOLUTION|>--- conflicted
+++ resolved
@@ -1,6 +1,3 @@
-<<<<<<< HEAD
-use ndarray::{array, stack, Array, Array1, Array2, Axis};
-=======
 use std::error::Error;
 use std::fs::File;
 use std::io::Write;
@@ -10,38 +7,12 @@
 use ndarray_csv::Array2Reader;
 
 use ndarray::{s, Array2};
->>>>>>> a09e0f9a
 use ndarray_rand::rand::SeedableRng;
-use ndarray_rand::rand_distr::StandardNormal;
-use ndarray_rand::RandomExt;
 use rand_isaac::Isaac64Rng;
-<<<<<<< HEAD
 
 use linfa::prelude::*;
 use linfa_trees::{DecisionTree, SplitQuality};
 
-fn generate_blobs(means: &[(f64, f64)], samples: usize, mut rng: &mut Isaac64Rng) -> Array2<f64> {
-    let out = means
-        .into_iter()
-        .map(|mean| {
-            Array::random_using((samples, 2), StandardNormal, &mut rng) + array![mean.0, mean.1]
-        })
-        .collect::<Vec<_>>();
-    let out2 = out.iter().map(|x| x.view()).collect::<Vec<_>>();
-
-    stack(Axis(0), &out2).unwrap()
-}
-=======
->>>>>>> a09e0f9a
-
-use linfa::prelude::*;
-use linfa_trees::{DecisionTree, SplitQuality};
-
-<<<<<<< HEAD
-    // For each our expected centroids, generate `n` data points around it (a "blob")
-    let n_classes: usize = 4;
-    let n = 300;
-=======
 /// Extract a gziped CSV file and return as dataset
 fn read_array(path: &str) -> std::result::Result<Array2<f64>, Box<dyn Error>> {
     // unzip file
@@ -51,30 +22,12 @@
         .has_headers(true)
         .delimiter(b',')
         .from_reader(file);
->>>>>>> a09e0f9a
 
     // extract ndarray
     let array = reader.deserialize_array2_dynamic()?;
     Ok(array)
 }
 
-<<<<<<< HEAD
-    let train_x = generate_blobs(&[(0., 0.), (1., 4.), (-5., 0.), (4., 4.)], n, &mut rng);
-    let train_y = (0..n_classes)
-        .map(|x| std::iter::repeat(x).take(n).collect::<Vec<_>>())
-        .flatten()
-        .collect::<Array1<_>>();
-
-    let dataset = Dataset::new(train_x, train_y).shuffle(&mut rng);
-    let (train, test) = dataset.split_with_ratio(0.9);
-
-    println!("Training model with Gini criterion ...");
-    let gini_model = DecisionTree::params(n_classes)
-        .split_quality(SplitQuality::Gini)
-        .max_depth(Some(100))
-        .min_weight_split(10.0)
-        .min_weight_leaf(10.0)
-=======
 fn main() {
     // Read in the iris-flower dataset from dataset path
     // The `.csv` data is two dimensional: Axis(0) denotes y-axis (rows), Axis(1) denotes x-axis (columns)
@@ -98,7 +51,6 @@
         .max_depth(Some(100))
         .min_weight_split(1.0)
         .min_weight_leaf(1.0)
->>>>>>> a09e0f9a
         .fit(&train);
 
     let gini_pred_y = gini_model.predict(test.records().view());
@@ -112,11 +64,7 @@
     );
 
     println!("Training model with entropy criterion ...");
-<<<<<<< HEAD
-    let entropy_model = DecisionTree::params(n_classes)
-=======
     let entropy_model = DecisionTree::params()
->>>>>>> a09e0f9a
         .split_quality(SplitQuality::Entropy)
         .max_depth(Some(100))
         .min_weight_split(10.0)
@@ -135,12 +83,9 @@
 
     let feats = entropy_model.features();
     println!("Features trained in this tree {:?}", feats);
-<<<<<<< HEAD
-=======
 
     let mut tikz = File::create("decision_tree_example.tex").unwrap();
     tikz.write(gini_model.export_to_tikz().to_string().as_bytes())
         .unwrap();
     println!(" => generate tree description with `latex decision_tree_example.tex`!");
->>>>>>> a09e0f9a
 }