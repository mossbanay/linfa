--- conflicted
+++ resolved
@@ -1,8 +1,4 @@
-<<<<<<< HEAD
-use ndarray::{Array1, Array2, ArrayBase, ArrayView2, Axis, Data, Dimension, Ix2};
-=======
 use ndarray::{Array1, Array2, ArrayBase, ArrayView1, ArrayView2, Axis, Data, Dimension, Ix2};
->>>>>>> a09e0f9a
 use rand::{seq::SliceRandom, Rng};
 use std::collections::HashMap;
 
@@ -31,13 +27,6 @@
         &self.targets.as_slice()[idx]
     }
 
-<<<<<<< HEAD
-    pub fn target(&self, idx: usize) -> &S::Elem {
-        &self.targets.as_slice()[idx]
-    }
-
-=======
->>>>>>> a09e0f9a
     pub fn weights(&self) -> Option<&[f32]> {
         if !self.weights.is_empty() {
             Some(&self.weights)
